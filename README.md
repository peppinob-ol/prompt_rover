--- conflicted
+++ resolved
@@ -1,17 +1,10 @@
-# Prompt Rover - Tracing LLM Latent Space through prompting
+# Vector Rover - Tracing LLM Latent Space through prompting
 
 ## Overview
-<<<<<<< HEAD
-`PromptRover` is a tool for extracting, analyzing, and visualizing concepts from texts interactively. By using embedding techniques, dimensionality reduction, and graph visualization, it allows users to explore semantic relationships between concepts in different textual contexts.
-This repository contains the code from the talk “AI Intuition: Exploring Language Model Latent Space”.
-You can view the accompanying slides here:
-https://www.canva.com/design/DAGoEGv7WRY/SiP8NIUORZucTXbMSUGTmg/view?utm_content=DAGoEGv7WRY&utm_campaign=designshare&utm_medium=link2&utm_source=uniquelinks&utlId=hc870d079bf
-=======
 `VectorRover` is a tool for extracting, analyzing, and visualizing concepts from llm chat text interactively. By using embedding techniques, dimensionality reduction, and graph visualization, it allows users to explore semantic and gemoetrical relationships between concepts.
 
 ![Prompt Rover Interface](docs/images/gradio-interface-example.png)
 *Example of the Gradio interface showing concept visualization with the "flowers and wisdom" example*
->>>>>>> 53e98a77
 
 ## Key Features
 
